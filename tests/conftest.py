--- conflicted
+++ resolved
@@ -2,16 +2,12 @@
 Fixtures y utilidades compartidas para las pruebas.
 Ejecuta las pruebas con:  python -m pytest -vv -s
 """
-<<<<<<< HEAD
 
 from pathlib import Path
-=======
->>>>>>> 9f73dc57
 import os
 from pathlib import Path
 import pytest
 
-<<<<<<< HEAD
 REPO = Path(__file__).resolve().parents[1]
 DEFAULT_MODEL = REPO / "models" / "Modelo_yolov8_pklot2.pt"
 DEFAULT_IMAGE = REPO /  ".\data\external\parqueadero_test.jpg"  # seleccionar imagen
@@ -30,30 +26,4 @@
     if not img.exists():
         pytest.skip(f"Imagen de prueba no encontrada: {img}")
     print(f"[SETUP] Imagen: {img}")
-    return img
-=======
-@pytest.fixture(scope="session")
-def repo_root() -> Path:
-    return Path(__file__).resolve().parents[1]
-
-@pytest.fixture(scope="session")
-def sample_image(repo_root: Path) -> Path:
-    
-    img = repo_root / "bus.jpg"
-    if not img.exists():
-        pytest.skip("No hay imagen de prueba 'bus.jpg'")
-    return img
-
-@pytest.fixture(scope="session")
-def model_path(repo_root: Path) -> Path:
-    # Usa tu modelo entrenado
-    candidates = [
-        Path(os.getenv("MODEL_PATH", "")),
-        repo_root / "models" / "Modelo_yolov8_pklot2.pt",
-        repo_root / "models" / "yolov8n.pt",
-    ]
-    for p in candidates:
-        if p and Path(p).exists():
-            return Path(p)
-    pytest.skip("No hay pesos .pt disponibles para pruebas lentas")
->>>>>>> 9f73dc57
+    return img